--- conflicted
+++ resolved
@@ -120,11 +120,7 @@
      * \throw Throw a std::domain_error is Wx or Wu are badly dimension.
      */
     template <typename TVec1, typename TVec2,
-<<<<<<< HEAD
-        typename =typename std::enable_if<!is_all_integral<TVec1, TVec2>::value>::type >
-=======
-        typename = std::enable_if_t<!is_all_arithmetic<TVec1, TVec2>::value> >
->>>>>>> 1fdee1c8
+        typename = std::enable_if<!is_all_arithmetic<TVec1, TVec2>::value> >
     void weights(TVec1&& Wx, TVec2&& Wu)
     {
         if (Wx.rows() == Wx_.rows())
