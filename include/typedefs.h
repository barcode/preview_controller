--- conflicted
+++ resolved
@@ -27,11 +27,6 @@
 
 namespace mpc {
 
-<<<<<<< HEAD
-template <typename T1, typename T2>
-struct IsNotIntegral {
-    static const bool value = !(std::is_integral<typename std::decay<T1>::type >::value || std::is_integral<typename std::decay<T2>::type >::value);
-=======
 template <typename T1, typename T2 = std::true_type, typename T3 = std::true_type>
 struct is_all_integral : is_all_integral<typename std::is_integral<std::decay_t<T1> >::type, T2, T3> {
 };
@@ -48,7 +43,6 @@
 template <>
 struct is_all_integral<std::true_type, std::true_type, std::true_type> {
     static const bool value = true;
->>>>>>> 09214f02
 };
 
 } // namespace mpc