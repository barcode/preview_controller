// This file is part of mpc.

// mpc is free software: you can redistribute it and/or
// modify
// it under the terms of the GNU Lesser General Public License as published by
// the Free Software Foundation, either version 3 of the License, or
// (at your option) any later version.
//
// mpc is distributed in the hope that it will be useful,
// but WITHOUT ANY WARRANTY; without even the implied warranty of
// MERCHANTABILITY or FITNESS FOR A PARTICULAR PURPOSE.  See the
// GNU Lesser General Public License for more details.
//
// You should have received a copy of the GNU Lesser General Public License
// along with mpc.  If not, see
// <http://www.gnu.org/licenses/>.

#pragma once

// stl
#include <string>
#include <vector>

// eigen
#include <Eigen/Core>

// mpc
#include "config.hh"
#include "debugUtils.h"
#include "typedefs.h"

namespace mpc {

//forward declaration
struct PreviewSystem;

/**
 * Flags to identify the type of the constraints
 */
enum class ConstraintFlag {
    Constraint, /**< Any constraints */
    EqualityConstraint, /**< Equality constraint flag */
    InequalityConstraint, /**< Inequality constraint flag */
    BoundConstraint /**< Bound constraint tag */
};

/**
 * \brief Abstract base class that represents Constraints.
 * Any derived class of this one can be added to the PreviewController \see MPCTypeFull::addConstraint.
 */
class MPC_DLLAPI Constraint {
public:
    /**
     * Constructor of a constraint.
     * \param name Name of the constraint
     */
    Constraint(std::string&& name);

    /**
     * Declare virtual desturctor
     */
    virtual ~Constraint() = default;

    /**
     * \brief Generate the full size matrices
     * This allows one to give a constraint constant matrix/vector for one step
     * and another constraint matrix/vector with the full horizon.
     * It will expand the first matrix/vector to fit the full horizon.
     */
    virtual void autoSpan() = 0;

    /**
     * Initialization of the constraint.
     * \param ps An unique pointer to a PreviewSystem.
     */
    virtual void initializeConstraint(const PreviewSystem& ps) = 0;

    /**
     * Update the constraint.
     * \param ps An unique pointer to a PreviewSystem.
     */
    virtual void update(const PreviewSystem& ps) = 0;

    /**
     * Get the type of the constraint
     * \return The type of the constraint \see ConstraintFlag
     */
    virtual ConstraintFlag constraintType() const noexcept = 0;

    /**
     * Function that return the name of the constraint.
     * \return The name of the constraint.
     */
    const std::string& name() const noexcept
    {
        return name_;
    }

    /**
     * Function that return the number of constraints.
     * \return The number of constraints.
     */
    int nrConstr() noexcept
    {
        return nrConstr_;
    }

protected:
    void spanMatrix(Eigen::MatrixXd& mat, Eigen::Index max_dim);
    void spanVector(Eigen::VectorXd& vec, Eigen::Index max_dim);

protected:
    std::string name_;
    int nrConstr_;
    bool fullSizeEntry_;
    bool hasBeenInitialized_;
};

/**
 * \brief Abstract Class for Equality and Inequality constraints.
 * Even if Equality and Inequality constraints are different, their matrices are written the same way.
 */
class MPC_DLLAPI EqIneqConstraint : public Constraint {
public:
    /**
     * Constructor of a constraint.
     * \param name Name of the constraint
     * \param isInequalityConstraint Whether the constraint is an Inequality (true) or an Equality (false).
     */
    EqIneqConstraint(const std::string& name, bool isInequalityConstraint);

    /**
     * Get the 'A' matrix of the Equality/Inequality (\f$Ax\leq b\f$, \f$Ax = b\f$)
     * \return The 'A' matrix of the constraint
     */
    const Eigen::MatrixXd& A() const noexcept
    {
        return A_;
    }

    /**
     * Get the 'b' vector of the Equality/Inequality (\f$Ax\leq b\f$, \f$Ax = b\f$)
     * \return The 'b' vector of the constraint
     */
    const Eigen::VectorXd& b() const noexcept
    {
        return b_;
    }

protected:
    Eigen::MatrixXd A_;
    Eigen::VectorXd b_;
    bool isIneq_;
};

/**
 * \brief Trajectory constraint class.
 * Depending on the parameter 'isInequalityConstraint' during the construction
 * it can be an Equality constraints (\f$Ex = f\f$ or \f$EX = f\f$)
 * or an Inequality constraints (\f$Ex\leq f\f$ or \f$EX\leq f\f$) with \f$X=[x_1^T ... x_{nrStep}^T]^T\f$.
 */
class MPC_DLLAPI TrajectoryConstraint final : public EqIneqConstraint {
public:
    /**
     * \brief Constructor of the trajectory constraint.
     * Create a constraint of type \f$Ex\leq f\f$ or \f$Ex = f\f$ or \f$EX\leq f\f$ or \f$EX = f\f$ with \f$X=[x_1^T ... x_N^T]^T\f$.\n
     * As \f$U\f$ is the optimization variable, \f$Ex\leq f\f$ or \f$Ex = f\f$
     * is transformed to be \f$AU\leq b\f$ or \f$AU = b\f$.
     * Perform a move semantic if an rvalue is given (this is faster).
     * \param E The matrix side of the constraint
     * \param f The vector side of the constraint
     * \param isInequalityConstraint Whether the constraint is an Inequality (true) or an Equality (false)
     * \throw Throw an std::domain_error if E and f have not the same number of rows
     */
    template <typename TMat, typename TVec,
<<<<<<< HEAD
        typename = typename std::enable_if<IsNotIntegral<TMat, TVec>::value>::type >
=======
        typename = std::enable_if_t<!is_all_integral<TMat, TVec>::value> >
>>>>>>> 09214f02
    TrajectoryConstraint(TMat&& E, TVec&& f, bool isInequalityConstraint = true)
        : EqIneqConstraint("Trajectory", isInequalityConstraint)
        , E_(std::forward<TMat>(E))
        , f_(std::forward<TVec>(f))
    {
    }

    /**
     * \brief Generate the full size matrices
     * If you have create the constraint with matrix \f$E_k\f$ and vector \f$h\f$
     * or \f$E\f$ and \f$h_k\f$ you need to call this function to redimension the matrxix/vector.
     */
    void autoSpan() override;

    /**
     * \brief Initialize the constraint.
     * This is done by resizing its inner matrices and vectors and setting the number of constraints.
     * \param ps A preview system.
     * \throw Throw an std::domain_error if E or f is not of the dimension of the preview system.
     */
    void initializeConstraint(const PreviewSystem& ps) override;

    /**
     * Compute \f$A\f$ and \f$b\f$ from \f$E\f$, \f$f\f$ and the preview system.
     * \param ps A preview system.
     */
    void update(const PreviewSystem& ps) override;

    /**
     * Get the type of the constraint
     * \return \see ConstraintFlag::InequalityConstraint if constructor's isInequalityConstraint is true
     * \return \see ConstraintFlag::EqualityConstraint if constructor's isInequalityConstraint is false
     */
    ConstraintFlag constraintType() const noexcept override;

private:
    Eigen::MatrixXd E_;
    Eigen::VectorXd f_;
};

/**
 * \brief Control constraint class.
 * Depending on the parameter 'isInequalityConstraint' during the construction
 * it can be an Equality constraints (\f$Eu = f\f$ or \f$EU = f\f$)
 * or an Inequality constraints (\f$Eu\leq f\f$ or \f$EU\leq f\f$) with \f$U=[u_0^T ... u_{N-1}^T]^T\f$
 */
class MPC_DLLAPI ControlConstraint final : public EqIneqConstraint {
public:
    /**
     * \brief Constructor of the control constraint.
     * Create a constraint of type \f$Gu\leq f\f$ or \f$Gu = f\f$ or \f$GU = f\f$ or \f$GU\leq f\f$ with \f$U=[u_0^T ... u_{N-1}^T]^T\f$.\n
     * As \f$U\f$ is the optimization variable, \f$Gu\leq f\f$ or \f$Gu = f\f$
     * is transformed to be \f$AU\leq b\f$ or \f$AU = b\f$.
     * Perform a move semantic if an rvalue is given (this is faster).
     * \param G The matrix side of the constraint
     * \param f The vector side of the constraint
     * \param isInequalityConstraint Whether the constraint is an Inequality (true) or an Equality (false).
     * \throw Throw an std::domain_error if G and f have not the same number of rows
     */
    template <typename TMat, typename TVec,
<<<<<<< HEAD
        typename = typename std::enable_if<IsNotIntegral<TMat, TVec>::value>::type >
=======
        typename = std::enable_if_t<!is_all_integral<TMat, TVec>::value> >
>>>>>>> 09214f02
    ControlConstraint(TMat&& G, TVec&& f, bool isInequalityConstraint = true)
        : EqIneqConstraint("Control", isInequalityConstraint)
        , G_(std::forward<TMat>(G))
        , f_(std::forward<TVec>(f))
    {
    }

    /**
     * \brief Generate the full size matrices
     * If you have create the constraint with matrix \f$G_k\f$ and vector \f$h\f$
     * or \f$G\f$ and \f$h_k\f$ you need to call this function to redimension the matrxix/vector.
     */
    void autoSpan() override;

    /**
     * \brief Initialize the constraint.
     * This is done by resizing its inner matrices and vectors and setting the number of constraints.
     * \param ps A preview system.
     */
    void initializeConstraint(const PreviewSystem& ps) override;

    /**
     * Compute \f$A\f$ and \f$b\f$ from \f$E\f$, \f$f\f$ and the preview system.
     * \param ps A preview system.
     */
    void update(const PreviewSystem& ps) override;

    /**
     * Get the type of the constraint
     * \return \see ConstraintFlag::InequalityConstraint if constructor's isInequalityConstraint is true
     * \return \see ConstraintFlag::EqualityConstraint if constructor's isInequalityConstraint is false
     */
    ConstraintFlag constraintType() const noexcept override;

private:
    Eigen::MatrixXd G_;
    Eigen::VectorXd f_;
};

/**
 * \brief Mixed constraint class.
 * Depending on the parameter 'isInequalityConstraint' during the construction
 * it can be an Equality constraints (\f$Ex + Gu = f\f$ or \f$EX + GU = f\f$)\n
 * or an Inequality constraints (\f$Ex + Gu\leq f\f$ or \f$EX + GU\leq f\f$)\n
 * with \f$X=[x_1^T ... x_N^T]^T\f$ and \f$U=[u_0^T ... u_{N-1}^T]^T\f$
 */
class MPC_DLLAPI MixedConstraint final : public EqIneqConstraint {
public:
    /**
     * \brief Constructor of the control constraint.
     * Create a constraint of type \f$Ex + Gu\leq f\f$ or \f$Ex + Gu = f\f$ or \f$EX + GU = f\f$ or \f$EX + GU\leq f\f$\n
     * with \f$X=[x_1^T ... x_N^T]^T\f$ and \f$U=[u_0^T ... u_{N-1}^T]^T\f$.\n
     * As \f$U\f$ is the optimization variable, \f$Ex + Gu\leq f\f$ or \f$Ex + Gu = f\f$
     * is transformed to be \f$AU\leq b\f$ or \f$AU = b\f$.
     * Perform a move semantic if an rvalue is given (this is faster).
     * \note Please use \see ControlConstraint and \see TrajectoryConstraint for non-mixed constraint (they are sligthly faster)
     * \param E The matrix applied to the trajectory part of the constraint
     * \param G The matrix applied to the control part of the constraint
     * \param f The vector side of the constraint
     * \param isInequalityConstraint Whether the constraint is an Inequality (true) or an Equality (false).
     * \throw Throw an std::domain_error if E, G and f have not the same number of rows
     */
<<<<<<< HEAD
    template <typename TMat, typename TVec,
        typename = typename std::enable_if<IsNotIntegral<TMat, TVec>::value>::type >
    MixedConstraint(TMat&& E, TMat&& G, TVec&& f, bool isInequalityConstraint = true)
=======
    template <typename TMat1, typename TMat2, typename TVec,
        typename = std::enable_if_t<!is_all_integral<TMat1, TMat2, TVec>::value> >
    MixedConstraint(TMat1&& E, TMat2&& G, TVec&& f, bool isInequalityConstraint = true)
>>>>>>> 09214f02
        : EqIneqConstraint("Control", isInequalityConstraint)
        , E_(std::forward<TMat1>(E))
        , G_(std::forward<TMat2>(G))
        , f_(std::forward<TVec>(f))
    {
    }

    /**
     * \brief Generate the full size matrices
     * If you have create the constraint with matrix \f$E_k\f$ \f$G_k\f$ and vector \f$h\f$
     * or \f$E_k\f$, \f$G\f$ and \f$h_k\f$, etc... you need to call this function to redimension the matrxix/vector.
     */
    void autoSpan() override;

    /**
     * \brief Initialize the constraint.
     * This is done by resizing its inner matrices and vectors and setting the number of constraints.
     * \param ps A preview system.
     */
    void initializeConstraint(const PreviewSystem& ps) override;

    /**
     * Compute \f$A\f$ and \f$b\f$ from \f$E\f$, \f$G\f$, \f$f\f$ and the preview system.
     * \param ps A preview system.
     */
    void update(const PreviewSystem& ps) override;

    /**
     * Get the type of the constraint
     * \return \see ConstraintFlag::InequalityConstraint if constructor's isInequalityConstraint is true
     * \return \see ConstraintFlag::EqualityConstraint if constructor's isInequalityConstraint is false
     */
    ConstraintFlag constraintType() const noexcept override;

private:
    Eigen::MatrixXd E_, G_;
    Eigen::VectorXd f_;
};

/**
 * \brief Trajectory Bound constraint.
 * Even if it is a bound constraint, the optimization vector is \f$U\f$ 
 * so this constraint has to be transformed to an Inequality constraint.
 * \warning This constraint is defined in the QP as an Inequality constraint. 
 * It might be faster to transform yourself this constraint into an inequality constraint.
 */
class MPC_DLLAPI TrajectoryBoundConstraint final : public EqIneqConstraint {
public:
    /**
     * \brief Constructor of the trajectory Bound constraint.
     * Create a constraint of type \f$\underline{x}\leq x\leq\overline{x}\f$ or \f$\underline{X}\leq X\leq\overline{X}\f$ 
     * with \f$X=[x_1^T ... x_N^T]^T\f$.\n
     * As \f$U\f$ is the optimization variable,
     * \f$\underline{x}\leq x\leq\overline{x}\f$ is transformed to be \f$AU\leq b\f$.
     * Perform a move semantic if an rvalue is given (this is faster).
     * \param lower The lower bound \f$\underline{x}\f$ of the constraint
     * \param upper The upper bound \f$\overline{x}\f$ of the constraint
     * \throw Throw an std::domain_error if lower and upper are not of the same dimension
     */
    template <typename TVec1, typename TVec2,
<<<<<<< HEAD
        typename = typename std::enable_if<IsNotIntegral<TVec1, TVec2>::value>::type >
=======
        typename = std::enable_if_t<!is_all_integral<TVec1, TVec2>::value> >
>>>>>>> 09214f02
    TrajectoryBoundConstraint(TVec1&& lower, TVec2&& upper)
        : EqIneqConstraint("Trajectory bound", true)
        , lower_(std::forward<TVec1>(lower))
        , upper_(std::forward<TVec2>(upper))
        , lowerLines_()
        , upperLines_()
    {
        for (auto line = 0; line < lower_.rows(); ++line) {
            if (lower_(line) != -std::numeric_limits<double>::infinity())
                lowerLines_.push_back(line);
        }
        for (auto line = 0; line < upper_.rows(); ++line) {
            if (upper_(line) != std::numeric_limits<double>::infinity())
                upperLines_.push_back(line);
        }
    }

    /**
     * \brief Generate the full size matrices
     * If you have create the constraint with vector \f$\underline{x}\f$ and vector \f$\overline{X}\f$
     * or \f$\underline{X}\f$ and \f$\overline{x}\f$ you need to call this function to redimension the vectors.
     */
    void autoSpan() override;

    /**
     * \brief Initialize the constraint.
     * This is done by resizing its inner matrices and vectors and setting the number of constraints.
     * \param ps A preview system.
     * \throw Throw an std::domain_error if lower or upper is badly dimension
     */
    void initializeConstraint(const PreviewSystem& ps) override;

    /**
     * Compute \f$A\f$ and \f$b\f$ from \f$E\f$, \f$f\f$ and the preview system.
     * \param ps A preview system.
     */
    void update(const PreviewSystem& ps) override;

    /**
     * Get the type of the constraint
     * \return \see ConstraintFlag::InequalityConstraint
     */
    ConstraintFlag constraintType() const noexcept override;

private:
    Eigen::VectorXd lower_, upper_;
    std::vector<int> lowerLines_, upperLines_;
};

/**
 * \brief Control Bound constraint.
 * It bounds the optimization \f$\underline{u}\leq u \leq\overline{u}\f$
 */
class MPC_DLLAPI ControlBoundConstraint final : public Constraint {
public:
    /**
     * \brief Constructor of the trajectory Bound constraint.
     * Create a constraint of type \f$\underline{u}\leq u\leq\overline{u}\f$ or \f$\underline{U}\leq U\leq\overline{U}\f$ 
     * with \f$U=[u_0^T ... u_{N-1}^T]^T\f$.\n
     * As \f$U\f$ is the optimization variable,
     * \f$\underline{u}\leq u\leq\overline{u}\f$ is transformed to be \f$\underline{U}\leq U\leq\overline{U}\f$.
     * Perform a move semantic if an rvalue is given (this is faster).
     * \param lower The lower bound \f$\underline{u}\f$ of the constraint
     * \param upper The upper bound \f$\overline{u}\f$ of the constraint
     * \throw Throw an std::domain_error if lower and upper are not of the same dimension
     */
    template <typename TVec1, typename TVec2,
<<<<<<< HEAD
        typename = typename std::enable_if<IsNotIntegral<TVec1, TVec2>::value>::type >
=======
        typename = std::enable_if_t<!is_all_integral<TVec1, TVec2>::value> >
>>>>>>> 09214f02
    ControlBoundConstraint(TVec1&& lower, TVec2&& upper)
        : Constraint("Control bound constraint")
        , lower_(std::forward<TVec1>(lower))
        , upper_(std::forward<TVec2>(upper))
        , lb_()
        , ub_()
    {
    }

    /**
     * \brief Generate the full size matrices
     * If you have create the constraint with vector \f$\underline{u}\f$ and vector \f$\overline{U}\f$
     * or \f$\underline{U}\f$ and \f$\overline{u}\f$ you need to call this function to redimension the vectors.
     */
    void autoSpan() override;

    /**
     * \brief Initialize the constraint.
     * This is by resizing its inner matrices and vectors and setting the number of constraints.
     * \param ps A preview system.
     * \throw Throw an std::domain_error if lower or upper is badly dimension
     */
    void initializeConstraint(const PreviewSystem& ps) override;

    /**
     * Compute \f$\underline{U}\f$ and \f$\overline{U}\f$ from \f$\underline{u}\f$, \f$\overline{u}\f$ and the preview system.
     * \param ps A preview system.
     */
    void update(const PreviewSystem& ps) override;

    /**
     * Get the type of the constraint
     * \return \see ConstraintFlag::BoundConstraint
     */
    ConstraintFlag constraintType() const noexcept override;

    const Eigen::VectorXd& lower()
    {
        return lb_;
    }

    const Eigen::VectorXd& upper()
    {
        return ub_;
    }

private:
    Eigen::VectorXd lower_, upper_, lb_, ub_;
};

} // namespace mpc<|MERGE_RESOLUTION|>--- conflicted
+++ resolved
@@ -173,11 +173,7 @@
      * \throw Throw an std::domain_error if E and f have not the same number of rows
      */
     template <typename TMat, typename TVec,
-<<<<<<< HEAD
-        typename = typename std::enable_if<IsNotIntegral<TMat, TVec>::value>::type >
-=======
         typename = std::enable_if_t<!is_all_integral<TMat, TVec>::value> >
->>>>>>> 09214f02
     TrajectoryConstraint(TMat&& E, TVec&& f, bool isInequalityConstraint = true)
         : EqIneqConstraint("Trajectory", isInequalityConstraint)
         , E_(std::forward<TMat>(E))
@@ -238,11 +234,7 @@
      * \throw Throw an std::domain_error if G and f have not the same number of rows
      */
     template <typename TMat, typename TVec,
-<<<<<<< HEAD
-        typename = typename std::enable_if<IsNotIntegral<TMat, TVec>::value>::type >
-=======
         typename = std::enable_if_t<!is_all_integral<TMat, TVec>::value> >
->>>>>>> 09214f02
     ControlConstraint(TMat&& G, TVec&& f, bool isInequalityConstraint = true)
         : EqIneqConstraint("Control", isInequalityConstraint)
         , G_(std::forward<TMat>(G))
@@ -305,15 +297,9 @@
      * \param isInequalityConstraint Whether the constraint is an Inequality (true) or an Equality (false).
      * \throw Throw an std::domain_error if E, G and f have not the same number of rows
      */
-<<<<<<< HEAD
-    template <typename TMat, typename TVec,
-        typename = typename std::enable_if<IsNotIntegral<TMat, TVec>::value>::type >
-    MixedConstraint(TMat&& E, TMat&& G, TVec&& f, bool isInequalityConstraint = true)
-=======
     template <typename TMat1, typename TMat2, typename TVec,
         typename = std::enable_if_t<!is_all_integral<TMat1, TMat2, TVec>::value> >
     MixedConstraint(TMat1&& E, TMat2&& G, TVec&& f, bool isInequalityConstraint = true)
->>>>>>> 09214f02
         : EqIneqConstraint("Control", isInequalityConstraint)
         , E_(std::forward<TMat1>(E))
         , G_(std::forward<TMat2>(G))
@@ -374,11 +360,7 @@
      * \throw Throw an std::domain_error if lower and upper are not of the same dimension
      */
     template <typename TVec1, typename TVec2,
-<<<<<<< HEAD
-        typename = typename std::enable_if<IsNotIntegral<TVec1, TVec2>::value>::type >
-=======
         typename = std::enable_if_t<!is_all_integral<TVec1, TVec2>::value> >
->>>>>>> 09214f02
     TrajectoryBoundConstraint(TVec1&& lower, TVec2&& upper)
         : EqIneqConstraint("Trajectory bound", true)
         , lower_(std::forward<TVec1>(lower))
@@ -446,11 +428,7 @@
      * \throw Throw an std::domain_error if lower and upper are not of the same dimension
      */
     template <typename TVec1, typename TVec2,
-<<<<<<< HEAD
-        typename = typename std::enable_if<IsNotIntegral<TVec1, TVec2>::value>::type >
-=======
         typename = std::enable_if_t<!is_all_integral<TVec1, TVec2>::value> >
->>>>>>> 09214f02
     ControlBoundConstraint(TVec1&& lower, TVec2&& upper)
         : Constraint("Control bound constraint")
         , lower_(std::forward<TVec1>(lower))
