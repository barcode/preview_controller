--- conflicted
+++ resolved
@@ -19,13 +19,8 @@
 
 configure_file(__init__.py ${CMAKE_CURRENT_BINARY_DIR}/${HEADER_DIR}/__init__.py COPYONLY)
 
-<<<<<<< HEAD
-if(CMAKE_CXX_COMPILER_ID STREQUAL "GNU")
+if("${CMAKE_CXX_COMPILER_ID}" STREQUAL "GNU")
     set(CMAKE_CXX_FLAGS "-std=c++11") # g++ fails with -Werror on boost_python for whatever reason...
-=======
-if("${CMAKE_CXX_COMPILER_ID}" STREQUAL "GNU")
-    set(CMAKE_CXX_FLAGS "-std=c++14") # g++ fails with -Werror on boost_python for whatever reason...
->>>>>>> cfac03ab
 endif()
 
 set(BOOST_COMPONENTS system python)
