// This file is part of mpc.

// mpc is free software: you can redistribute it and/or
// modify
// it under the terms of the GNU Lesser General Public License as published by
// the Free Software Foundation, either version 3 of the License, or
// (at your option) any later version.
//
// mpc is distributed in the hope that it will be useful,
// but WITHOUT ANY WARRANTY; without even the implied warranty of
// MERCHANTABILITY or FITNESS FOR A PARTICULAR PURPOSE.  See the
// GNU Lesser General Public License for more details.
//
// You should have received a copy of the GNU Lesser General Public License
// along with mpc.  If not, see
// <http://www.gnu.org/licenses/>.

// header
#include "MPC.h"

// stl
#include <algorithm>
#include <exception>
#include <numeric>

// mpc
#include "PreviewSystem.h"
#include "constraints.h"
#include "costFunctions.h"

namespace mpc {

MPC::Constraints::Constraints()
    : nrEqConstr(0)
    , nrIneqConstr(0)
    , spConstr()
    , spEqConstr()
    , spIneqConstr()
    , spBoundConstr()
{
}

void MPC::Constraints::updateNr()
{
    nrEqConstr = 0;
    nrIneqConstr = 0;

    for (auto& sp : spEqConstr)
        nrEqConstr += sp->nrConstr();
    for (auto& sp : spIneqConstr)
        nrIneqConstr += sp->nrConstr();
}

void MPC::Constraints::clear()
{
    nrEqConstr = 0;
    nrIneqConstr = 0;
    spConstr.clear();
    spEqConstr.clear();
    spIneqConstr.clear();
    spBoundConstr.clear();
}

/*************************************************************************************************
 *                                             MPC                                               *
 *************************************************************************************************/

MPC::MPC(SolverFlag sFlag)
    : ps_(nullptr)
    , sol_(solverFactory(sFlag))
    , constraints_()
    , Q_()
    , Aineq_()
    , Aeq_()
    , c_()
    , bineq_()
    , beq_()
    , lb_()
    , ub_()
    , solveTime_()
    , solveAndBuildTime_()
{
}

MPC::MPC(const std::shared_ptr<PreviewSystem>& ps, SolverFlag sFlag)
    : ps_(ps)
    , sol_(solverFactory(sFlag))
    , constraints_()
    , Q_(ps_->fullUDim, ps_->fullUDim)
    , Aineq_(0, ps_->fullUDim)
    , Aeq_(0, ps_->fullUDim)
    , c_(ps_->fullUDim)
    , bineq_()
    , beq_()
    , lb_(ps_->fullUDim)
    , ub_(ps_->fullUDim)
    , solveTime_()
    , solveAndBuildTime_()
{
    lb_.setConstant(-std::numeric_limits<double>::max());
    ub_.setConstant(std::numeric_limits<double>::max());
}

void MPC::selectQPSolver(SolverFlag flag)
{
    sol_ = solverFactory(flag);
}

void MPC::useSolver(sts::unique_ptr<SolverInterface>&& solver)
{
    solver_ = std::move(solver);
}

void MPC::initializeController(const std::shared_ptr<PreviewSystem>& ps)
{
    ps_ = ps;
    clearConstraintMatrices();

    Q_.resize(ps_->fullUDim, ps_->fullUDim);
    c_.resize(ps_->fullUDim);
}

bool MPC::solve()
{
    using namespace std::chrono;
    auto sabTime = high_resolution_clock::now();

    updateSystem();
    makeQPForm();
    sol_->SI_problem(ps_->fullUDim, constraints_.nrEqConstr, constraints_.nrIneqConstr);

    auto sTime = high_resolution_clock::now();
    bool success = sol_->SI_solve(Q_, c_, Aeq_, beq_, Aineq_, bineq_, lb_, ub_);
    solveTime_ = duration_cast<duration<double> >(high_resolution_clock::now() - sTime);

    checkDeleteCostsAndConstraints();
    if (!success)
        sol_->SI_inform();

    solveAndBuildTime_ = duration_cast<duration<double> >(high_resolution_clock::now() - sabTime);
    return success;
}

const Eigen::VectorXd& MPC::control() const noexcept
{
    return sol_->SI_result();
}

Eigen::VectorXd MPC::trajectory() const noexcept
{
    return ps_->Phi * ps_->x0 + ps_->Psi * control() + ps_->xi;
}

double MPC::solveTime() const noexcept
{
    return solveTime_.count();
}

double MPC::solveAndBuildTime() const noexcept
{
    return solveAndBuildTime_.count();
}

void MPC::addCost(const std::shared_ptr<CostFunction>& costFun)
{
    costFun->initializeCost(*ps_);
    spCost_.emplace_back(costFun);
}

void MPC::addConstraint(const std::shared_ptr<Constraint>& constr)
{
    constr->initializeConstraint(*ps_);
    addConstraintByType(constr);
}

void MPC::resetConstraints() noexcept
{
    constraints_.clear();
    clearConstraintMatrices();
}

/*
 *  Protected methods
 */

void MPC::addConstraintByType(const std::shared_ptr<Constraint>& constr)
{
    switch (constr->constraintType()) {
    case ConstraintFlag::EqualityConstraint: {
        constraints_.nrEqConstr += constr->nrConstr();
        // DownCasting to std::shared_ptr<EqIneqConstraint>
        // This is a safe operation since we know that the object is a derived class of a EqIneqConstraint
        constraints_.spEqConstr.emplace_back(std::static_pointer_cast<EqIneqConstraint>(constr));
    ub_.setConstant(std::numeric_limits<double>::max());
    } break;
    case ConstraintFlag::InequalityConstraint: {
        constraints_.nrIneqConstr += constr->nrConstr();
        // DownCasting to std::shared_ptr<EqIneqConstraint>
        // This is a safe operation since we know that the object is a derived class of a EqIneqConstraint
        constraints_.spIneqConstr.emplace_back(std::static_pointer_cast<EqIneqConstraint>(constr));
    } break;
    case ConstraintFlag::BoundConstraint: {
        // DownCasting to std::shared_ptr<ControlBoundConstraint>
        // This is a safe operation since we know that the object is a ControlBoundConstraint
        constraints_.spBoundConstr.emplace_back(std::static_pointer_cast<ControlBoundConstraint>(constr));
    } break;
    default:
        return;
    }
    constraints_.spConstr.emplace_back(constr);
}

void MPC::clearConstraintMatrices()
{
    assert(ps_ != nullptr);

    Aineq_.resize(0, ps_->fullUDim);
    Aeq_.resize(0, ps_->fullUDim);
    bineq_.resize(0);
    beq_.resize(0);
    lb_.resize(ps_->fullUDim);
    ub_.resize(ps_->fullUDim);
    lb_.setConstant(-std::numeric_limits<double>::max());
    ub_.setConstant(std::numeric_limits<double>::max());
}

void MPC::updateSystem()
{
    // Reset the QP variables
    Q_.setIdentity();
    Q_ *= 1e-6; // Ensure that Q is positive definite if no cost functions are used
    c_.setZero();

    // Update the system
    if (!ps_->isUpdated)
        ps_->updateSystem();

    // Update the constraints
    constraints_.updateNr();
    Aeq_.resize(constraints_.nrEqConstr, ps_->fullUDim);
    beq_.resize(constraints_.nrEqConstr);
    Aineq_.resize(constraints_.nrIneqConstr, ps_->fullUDim);
    bineq_.resize(constraints_.nrIneqConstr);

    for (auto& cstr : constraints_.spConstr)
        cstr->update(*ps_);

    // Update the costs
    for (auto& sp : spCost_)
        sp->update(*ps_);
}

void MPC::makeQPForm()
{
    for (auto& cost : spCost_) {
        Q_ += cost->Q();
        c_ += cost->c();
    }

    int nrLines = 0;
    // Get Equality constraints
    for (auto& cstr : constraints_.spEqConstr) {
        Aeq_.block(nrLines, 0, cstr->nrConstr(), ps_->fullUDim) = cstr->A();
        beq_.segment(nrLines, cstr->nrConstr()) = cstr->b();
        nrLines += cstr->nrConstr();
    }

    // Get Inequality constraints
    nrLines = 0;
    for (auto& cstr : constraints_.spIneqConstr) {
        Aineq_.block(nrLines, 0, cstr->nrConstr(), ps_->fullUDim) = cstr->A();
        bineq_.segment(nrLines, cstr->nrConstr()) = cstr->b();
        nrLines += cstr->nrConstr();
    }

    // Get Bound constraints
    nrLines = 0;
    for (auto& cstr : constraints_.spBoundConstr) {
        lb_.segment(nrLines, cstr->nrConstr()) = cstr->lower();
        ub_.segment(nrLines, cstr->nrConstr()) = cstr->upper();
        nrLines += cstr->nrConstr();
    }
}

void MPC::checkDeleteCostsAndConstraints()
{
<<<<<<< HEAD
    for (auto it = constraints_.spConstr.begin(); it != constraints_.spConstr.end();) {
        if ((*it).use_count() <= 2) {
            CONSTRAINT_DELETION_WARN(true, "%s%s%s", "A '", (*it)->name().c_str(),
                "' has been destroyed.\nThe constraint has been removed from the controller\n");
            it = constraints_.spConstr.erase(it);
        } else {
            ++it;
        }
    }

    for (auto it = constraints_.spIneqConstr.begin(); it != constraints_.spIneqConstr.end();) {
        if ((*it).use_count() <= 2) {
            it = constraints_.spIneqConstr.erase(it);
        } else {
            ++it;
=======
    auto check = [](auto& sp, bool useWarn = false, int delLimit = 2) {
        for (auto it = sp.begin(); it != sp.end();) {
            if ((*it).use_count() <= delLimit) {
                CONSTRAINT_DELETION_WARN(useWarn, "%s%s%s", "A '", (*it)->name().c_str(),
                    "' has been destroyed.\nIt has been removed from the controller\n");
                (void)useWarn;
                it = sp.erase(it);
            } else {
                ++it;
            }
>>>>>>> 66f9a375
        }
    }

    for (auto it = constraints_.spBoundConstr.begin(); it != constraints_.spBoundConstr.end();) {
        if ((*it).use_count() <= 2) {
            it = constraints_.spBoundConstr.erase(it);
        } else {
            ++it;
        }
    }

    for (auto it = spCost_.begin(); it != spCost_.end();) {
        if ((*it).use_count() <= 1) {
            it = spCost_.erase(it);
            CONSTRAINT_DELETION_WARN(true, "%s%s%s", "A '", (*it)->name().c_str(),
                "' has been destroyed.\nThe constraint has been removed from the controller\n");
        } else {
            ++it;
        }
    }
}

} // namespace mpc<|MERGE_RESOLUTION|>--- conflicted
+++ resolved
@@ -284,11 +284,10 @@
 
 void MPC::checkDeleteCostsAndConstraints()
 {
-<<<<<<< HEAD
     for (auto it = constraints_.spConstr.begin(); it != constraints_.spConstr.end();) {
         if ((*it).use_count() <= 2) {
             CONSTRAINT_DELETION_WARN(true, "%s%s%s", "A '", (*it)->name().c_str(),
-                "' has been destroyed.\nThe constraint has been removed from the controller\n");
+                    "' has been destroyed.\nIt has been removed from the controller\n");
             it = constraints_.spConstr.erase(it);
         } else {
             ++it;
@@ -300,18 +299,6 @@
             it = constraints_.spIneqConstr.erase(it);
         } else {
             ++it;
-=======
-    auto check = [](auto& sp, bool useWarn = false, int delLimit = 2) {
-        for (auto it = sp.begin(); it != sp.end();) {
-            if ((*it).use_count() <= delLimit) {
-                CONSTRAINT_DELETION_WARN(useWarn, "%s%s%s", "A '", (*it)->name().c_str(),
-                    "' has been destroyed.\nIt has been removed from the controller\n");
-                (void)useWarn;
-                it = sp.erase(it);
-            } else {
-                ++it;
-            }
->>>>>>> 66f9a375
         }
     }
 
